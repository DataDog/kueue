---
title: "Run a MPIJob"
date: 2023-05-16
weight: 6
description: >
  Run a Kueue scheduled MPIJob
---

This page shows how to leverage Kueue's scheduling and resource management capabilities when running [MPI Operator](https://www.kubeflow.org/docs/components/training/mpi/) MPIJobs.

This guide is for [batch users](/docs/tasks#batch-user) that have a basic understanding of Kueue. For more information, see [Kueue's overview](/docs/overview).

## Before you begin

Check [administer cluster quotas](/docs/tasks/manage/administer_cluster_quotas) for details on the initial cluster setup.

Check [the MPI Operator installation guide](https://github.com/kubeflow/mpi-operator#installation).

You can [modify kueue configurations from installed releases](/docs/installation#install-a-custom-configured-released-version) to include MPIJobs as an allowed workload.

{{% alert title="Note" color="primary" %}}
In order to use MPIJob, prior to v0.8.1, you need to restart Kueue after the installation.
You can do it by running: `kubectl delete pods -lcontrol-plane=controller-manager -nkueue-system`.
{{% /alert %}}
<<<<<<< HEAD
=======

{{% alert title="Note" color="primary" %}}
While using both MPI Operator and Training Operator, it is required to disable Training Operator's MPIJob option.
Training Operator deployment needs to be  modified to enable all kubeflow jobs except MPIJob, as mentioned [here](https://github.com/kubeflow/training-operator/issues/1777).
{{% /alert %}}
>>>>>>> a4849574

## MPI Operator definition

### a. Queue selection

The target [local queue](/docs/concepts/local_queue) should be specified in the `metadata.labels` section of the MPIJob configuration.

```yaml
metadata:
  labels:
    kueue.x-k8s.io/queue-name: user-queue
```

### b. Optionally set Suspend field in MPIJobs

```yaml
spec:
  runPolicy:
    suspend: true
```

By default, Kueue will set `suspend` to true via webhook and unsuspend it when the MPIJob is admitted.

## Sample MPIJob

This example is based on https://github.com/kubeflow/mpi-operator/blob/ccf2756f749336d652fa6b10a732e241a40c7aa6/examples/v2beta1/pi/pi.yaml.

{{< include "examples/jobs/sample-mpijob.yaml" "yaml" >}}

For equivalent instructions for doing this in Python, see [Run Python Jobs](/docs/tasks/run/python_jobs/#mpi-operator-job).<|MERGE_RESOLUTION|>--- conflicted
+++ resolved
@@ -22,14 +22,11 @@
 In order to use MPIJob, prior to v0.8.1, you need to restart Kueue after the installation.
 You can do it by running: `kubectl delete pods -lcontrol-plane=controller-manager -nkueue-system`.
 {{% /alert %}}
-<<<<<<< HEAD
-=======
 
 {{% alert title="Note" color="primary" %}}
 While using both MPI Operator and Training Operator, it is required to disable Training Operator's MPIJob option.
 Training Operator deployment needs to be  modified to enable all kubeflow jobs except MPIJob, as mentioned [here](https://github.com/kubeflow/training-operator/issues/1777).
 {{% /alert %}}
->>>>>>> a4849574
 
 ## MPI Operator definition
 
